{
  "pins" : [
    {
      "identity" : "rainbow",
      "kind" : "remoteSourceControl",
      "location" : "https://github.com/onevcat/Rainbow",
      "state" : {
        "revision" : "e0dada9cd44e3fa7ec3b867e49a8ddbf543e3df3",
        "version" : "4.0.1"
      }
    },
    {
      "identity" : "swift-argument-parser",
      "kind" : "remoteSourceControl",
      "location" : "https://github.com/apple/swift-argument-parser.git",
      "state" : {
        "revision" : "9f39744e025c7d377987f30b03770805dcb0bcd1",
        "version" : "1.1.4"
      }
    },
    {
      "identity" : "swift-collections",
      "kind" : "remoteSourceControl",
      "location" : "https://github.com/apple/swift-collections.git",
      "state" : {
        "revision" : "937e904258d22af6e447a0b72c0bc67583ef64a2",
        "version" : "1.0.4"
      }
    },
    {
      "identity" : "swift-crypto",
      "kind" : "remoteSourceControl",
      "location" : "https://github.com/apple/swift-crypto.git",
      "state" : {
        "revision" : "75ec60b8b4cc0f085c3ac414f3dca5625fa3588e",
        "version" : "2.2.4"
      }
    },
    {
      "identity" : "swift-driver",
      "kind" : "remoteSourceControl",
      "location" : "https://github.com/apple/swift-driver.git",
      "state" : {
        "branch" : "main",
<<<<<<< HEAD
        "revision" : "2f05fdaea10058a9b6c45e17dd6db42c9151882c"
=======
        "revision" : "b3e522d44677dd560bd445eb41881c44a98b1c6d"
>>>>>>> 6b4c5822
      }
    },
    {
      "identity" : "swift-llbuild",
      "kind" : "remoteSourceControl",
      "location" : "https://github.com/apple/swift-llbuild.git",
      "state" : {
        "branch" : "main",
<<<<<<< HEAD
        "revision" : "4899b554b59905249f3df09072a6600456b897bc"
=======
        "revision" : "524fa08b14170a6a79d1242229d9abff84a0e49c"
>>>>>>> 6b4c5822
      }
    },
    {
      "identity" : "swift-log",
      "kind" : "remoteSourceControl",
      "location" : "https://github.com/apple/swift-log.git",
      "state" : {
        "revision" : "6fe203dc33195667ce1759bf0182975e4653ba1c",
        "version" : "1.4.4"
      }
    },
    {
      "identity" : "swift-package-manager",
      "kind" : "remoteSourceControl",
      "location" : "https://github.com/apple/swift-package-manager.git",
      "state" : {
        "revision" : "4582d479ff0684e81d64897949c4d8d69187ec35"
      }
    },
    {
      "identity" : "swift-system",
      "kind" : "remoteSourceControl",
      "location" : "https://github.com/apple/swift-system.git",
      "state" : {
        "revision" : "836bc4557b74fe6d2660218d56e3ce96aff76574",
        "version" : "1.1.1"
      }
    },
    {
      "identity" : "swift-tools-support-core",
      "kind" : "remoteSourceControl",
      "location" : "https://github.com/apple/swift-tools-support-core.git",
      "state" : {
        "branch" : "main",
<<<<<<< HEAD
        "revision" : "3d75b96ef9359dc23eb897642e211626ee46ff28"
=======
        "revision" : "52a962f926b86496f1108f5f83e6dc9fd8a966c2"
>>>>>>> 6b4c5822
      }
    },
    {
      "identity" : "yams",
      "kind" : "remoteSourceControl",
      "location" : "https://github.com/jpsim/Yams.git",
      "state" : {
        "revision" : "4889c132978bc6ad3e80f680011ec3dd4fead90c",
        "version" : "5.0.4"
      }
    }
  ],
  "version" : 2
}<|MERGE_RESOLUTION|>--- conflicted
+++ resolved
@@ -42,11 +42,7 @@
       "location" : "https://github.com/apple/swift-driver.git",
       "state" : {
         "branch" : "main",
-<<<<<<< HEAD
-        "revision" : "2f05fdaea10058a9b6c45e17dd6db42c9151882c"
-=======
         "revision" : "b3e522d44677dd560bd445eb41881c44a98b1c6d"
->>>>>>> 6b4c5822
       }
     },
     {
@@ -55,11 +51,7 @@
       "location" : "https://github.com/apple/swift-llbuild.git",
       "state" : {
         "branch" : "main",
-<<<<<<< HEAD
-        "revision" : "4899b554b59905249f3df09072a6600456b897bc"
-=======
         "revision" : "524fa08b14170a6a79d1242229d9abff84a0e49c"
->>>>>>> 6b4c5822
       }
     },
     {
@@ -94,11 +86,7 @@
       "location" : "https://github.com/apple/swift-tools-support-core.git",
       "state" : {
         "branch" : "main",
-<<<<<<< HEAD
-        "revision" : "3d75b96ef9359dc23eb897642e211626ee46ff28"
-=======
         "revision" : "52a962f926b86496f1108f5f83e6dc9fd8a966c2"
->>>>>>> 6b4c5822
       }
     },
     {
